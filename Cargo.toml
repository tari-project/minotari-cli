[package]
name = "minotari"
version = "0.1.0"
edition = "2024"

[[bin]]
name = "generate-openapi"
path = "src/bin/generate_openapi.rs"

[dependencies]
anyhow = "1.0.99"
tokio = { version = "1.47.1", features = ["full"] }
#lightweight_wallet_libs = { path = "../tari-wallet", features = ["grpc","http",] }
lightweight_wallet_libs = { git = "https://github.com/tari-project/tari-wallet", rev = "fefeeeb205120bd22d5d5b36dcec4a790cd9d0f7", features = [
    "grpc",
    "http",
] }
clap = { version = "4.5.47", features = ["derive"] }
hex = "0.4.3"
chacha20poly1305 = { version = "0.10.1", features = ["rand_core", "std"] }
serde_json = "1.0.143"
sqlx = { version = "0.8.6", features = [
    "migrate",
    "runtime-tokio",
    "sqlite",
    "macros",
    "chrono",
] }
blake2 = "0.10.6"
tari_crypto = { version = "0.22.1", features = ["borsh"] }
tari_utilities = { version = "0.8", features = ["std"] }
chrono = "0.4.42"
serde = "1.0.225"
tari_common = { git = "https://github.com/tari-project/tari/", rev = "ed473c3c94c2219ac1eebb9345384b6a7245606c" }
tari_common_types = { git = "https://github.com/tari-project/tari/", rev = "ed473c3c94c2219ac1eebb9345384b6a7245606c" }
tari_script = { git = "https://github.com/tari-project/tari/", rev = "ed473c3c94c2219ac1eebb9345384b6a7245606c" }
tari_transaction_components = { git = "https://github.com/tari-project/tari/", rev = "ed473c3c94c2219ac1eebb9345384b6a7245606c" }
#tari_common = { path = "../tari/common" }
#tari_common_types = { path = "../tari/base_layer/common_types" }
#tari_script = { path = "../tari/infrastructure/tari_script" }
#tari_transaction_components = { path = "../tari/base_layer/transaction_components" }
thiserror = "2.0.17"
axum = { version = "0.8.6", features = ["default", "http2", "macros"] }
utoipa = "5.4.0"
utoipa-swagger-ui = { version = "9.0.2", features = ["axum"] }
uuid = { version = "1", features = ["v4"] }
<<<<<<< HEAD
reqwest = { version = "0.12", features = ["json"] }
reqwest-middleware = "0.4"
reqwest-retry = "0.7"
url = "2.5"
tokio-util = { version = "0.7.17", features = ["rt"] }
async-trait = "0.1.89"
=======
num-format = "0.4.4"
>>>>>>> f2e3f00d
<|MERGE_RESOLUTION|>--- conflicted
+++ resolved
@@ -44,13 +44,10 @@
 utoipa = "5.4.0"
 utoipa-swagger-ui = { version = "9.0.2", features = ["axum"] }
 uuid = { version = "1", features = ["v4"] }
-<<<<<<< HEAD
 reqwest = { version = "0.12", features = ["json"] }
 reqwest-middleware = "0.4"
 reqwest-retry = "0.7"
 url = "2.5"
 tokio-util = { version = "0.7.17", features = ["rt"] }
 async-trait = "0.1.89"
-=======
-num-format = "0.4.4"
->>>>>>> f2e3f00d
+num-format = "0.4.4"