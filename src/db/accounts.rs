--- conflicted
+++ resolved
@@ -686,23 +686,27 @@
 }
 
 pub async fn get_balance(conn: &mut SqliteConnection, account_id: i64) -> Result<AccountBalance, sqlx::Error> {
-<<<<<<< HEAD
-    let agg_result = sqlx::query_as!(
-        AccountBalance,
-        r#"
-            SELECT 
-              SUM(balance_credit) as "total_credits: _",
-              Sum(balance_debit) as "total_debits: _",
-              max(effective_height) as "max_height: _",
-              strftime('%Y-%m-%d %H:%M:%S', max(effective_date))  as "max_date: _"
-            FROM balance_changes
-            WHERE account_id = ?
-            "#,
-        account_id
-    )
-    .fetch_one(&mut *conn)
-    .await?;
-    Ok(agg_result)
+    let history_agg = get_balance_aggregates_for_account(conn, account_id).await?;
+    let (locked_amount, unconfirmed_amount, locked_and_unconfirmed_amount) =
+        get_output_totals_for_account(conn, account_id).await?;
+    let total_credits = history_agg.total_credits.unwrap_or(0) as u64;
+    let total_debits = history_agg.total_debits.unwrap_or(0) as u64;
+    let total_balance = total_credits.saturating_sub(total_debits);
+    let unavailable_balance = locked_amount
+        .saturating_add(unconfirmed_amount)
+        .saturating_sub(locked_and_unconfirmed_amount);
+    let available_balance = total_balance.saturating_sub(unavailable_balance);
+
+    Ok(AccountBalance {
+        total: total_balance,
+        available: available_balance,
+        locked: locked_amount,
+        unconfirmed: unconfirmed_amount,
+        total_credits: history_agg.total_credits,
+        total_debits: history_agg.total_debits,
+        max_height: history_agg.max_height,
+        max_date: history_agg.max_date,
+    })
 }
 
 pub async fn create_child_account_for_tapplet(
@@ -807,28 +811,4 @@
     Ok(row)
 }
 
-// ChildAccountRow is no longer needed - child accounts are now stored in AccountRow with account_type = 'child_tapplet'
-=======
-    let history_agg = get_balance_aggregates_for_account(conn, account_id).await?;
-    let (locked_amount, unconfirmed_amount, locked_and_unconfirmed_amount) =
-        get_output_totals_for_account(conn, account_id).await?;
-    let total_credits = history_agg.total_credits.unwrap_or(0) as u64;
-    let total_debits = history_agg.total_debits.unwrap_or(0) as u64;
-    let total_balance = total_credits.saturating_sub(total_debits);
-    let unavailable_balance = locked_amount
-        .saturating_add(unconfirmed_amount)
-        .saturating_sub(locked_and_unconfirmed_amount);
-    let available_balance = total_balance.saturating_sub(unavailable_balance);
-
-    Ok(AccountBalance {
-        total: total_balance,
-        available: available_balance,
-        locked: locked_amount,
-        unconfirmed: unconfirmed_amount,
-        total_credits: history_agg.total_credits,
-        total_debits: history_agg.total_debits,
-        max_height: history_agg.max_height,
-        max_date: history_agg.max_date,
-    })
-}
->>>>>>> e375935c
+// ChildAccountRow is no longer needed - child accounts are now stored in AccountRow with account_type = 'child_tapplet'