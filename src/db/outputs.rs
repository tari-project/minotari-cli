--- conflicted
+++ resolved
@@ -364,7 +364,36 @@
     Ok(outputs)
 }
 
-<<<<<<< HEAD
+/// Retrieves the sum of LOCKED values, the sum of UNCONFIRMED values, and the sum of values that are both LOCKED and UNCONFIRMED for an account.
+/// Returns (locked_balance, unconfirmed_balance, locked_and_unconfirmed_balance)
+pub async fn get_output_totals_for_account(
+    conn: &mut SqliteConnection,
+    account_id: i64,
+) -> Result<(u64, u64, u64), sqlx::Error> {
+    let locked_status = OutputStatus::Locked.to_string();
+
+    let row = sqlx::query!(
+        r#"
+        SELECT
+            COALESCE(SUM(CASE WHEN status = ?1 THEN value ELSE 0 END), 0) as "locked_val: i64",
+            COALESCE(SUM(CASE WHEN confirmed_height IS NULL THEN value ELSE 0 END), 0) as "unconfirmed_val: i64",
+            COALESCE(SUM(CASE WHEN status = ?1 AND confirmed_height IS NULL THEN value ELSE 0 END), 0) as "locked_and_unconfirmed_val: i64"
+        FROM outputs
+        WHERE account_id = ?2 AND deleted_at IS NULL
+        "#,
+        locked_status,
+        account_id
+    )
+    .fetch_one(&mut *conn)
+    .await?;
+
+    Ok((
+        row.locked_val as u64,
+        row.unconfirmed_val as u64,
+        row.locked_and_unconfirmed_val as u64,
+    ))
+}
+
 pub async fn get_output_memos_for_account(
     conn: &mut SqliteConnection,
     account_id: i64,
@@ -387,34 +416,4 @@
         outputs.push((row.id, memo_parsed, memo_hex));
     }
     Ok(outputs)
-=======
-/// Retrieves the sum of LOCKED values, the sum of UNCONFIRMED values, and the sum of values that are both LOCKED and UNCONFIRMED for an account.
-/// Returns (locked_balance, unconfirmed_balance, locked_and_unconfirmed_balance)
-pub async fn get_output_totals_for_account(
-    conn: &mut SqliteConnection,
-    account_id: i64,
-) -> Result<(u64, u64, u64), sqlx::Error> {
-    let locked_status = OutputStatus::Locked.to_string();
-
-    let row = sqlx::query!(
-        r#"
-        SELECT
-            COALESCE(SUM(CASE WHEN status = ?1 THEN value ELSE 0 END), 0) as "locked_val: i64",
-            COALESCE(SUM(CASE WHEN confirmed_height IS NULL THEN value ELSE 0 END), 0) as "unconfirmed_val: i64",
-            COALESCE(SUM(CASE WHEN status = ?1 AND confirmed_height IS NULL THEN value ELSE 0 END), 0) as "locked_and_unconfirmed_val: i64"
-        FROM outputs
-        WHERE account_id = ?2 AND deleted_at IS NULL
-        "#,
-        locked_status,
-        account_id
-    )
-    .fetch_one(&mut *conn)
-    .await?;
-
-    Ok((
-        row.locked_val as u64,
-        row.unconfirmed_val as u64,
-        row.locked_and_unconfirmed_val as u64,
-    ))
->>>>>>> e375935c
 }