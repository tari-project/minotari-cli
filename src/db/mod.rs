<<<<<<< HEAD
use std::{env::current_dir, fs, path::Path};
=======
//! Database layer for wallet data persistence using SQLite.
//!
//! This module provides the complete database interface for the Minotari wallet,
//! handling all persistent storage including accounts, outputs, transactions,
//! and blockchain scanning state.
//!
//! # Database Schema
//!
//! The database consists of several interconnected tables:
//!
//! - **accounts** - Encrypted wallet keys and account metadata
//! - **outputs** - Detected UTXOs with confirmation status
//! - **inputs** - Spent outputs (transaction inputs)
//! - **balance_changes** - Transaction history with credits and debits
//! - **wallet_events** - Timeline of wallet activity
//! - **scanned_tip_blocks** - Scanning progress and reorg detection
//! - **pending_transactions** - Transactions being constructed
//! - **completed_transactions** - Broadcasted transactions and their status
//! - **displayed_transactions** - User-friendly transaction view
//!
//! # Migrations
//!
//! Database migrations are managed by SQLx and automatically applied on initialization.
//! Migration files are located in the `migrations/` directory.
//!
//! # Usage Example
//!
//! ```no_run
//! use minotari::db::{init_db, get_accounts, get_balance};
//!
//! # async fn example() -> Result<(), anyhow::Error> {
//! // Initialize database and run migrations
//! let pool = init_db("wallet.db").await?;
//!
//! // Query accounts
//! let accounts = get_accounts(&pool, None).await?;
//!
//! // Check balance
//! let balance = get_balance(&pool, "default").await?;
//! println!("Available: {} µT", balance.available);
//! # Ok(())
//! # }
//! ```

use std::{env::current_dir, fs};
>>>>>>> e375935c

use sqlx::sqlite::{SqlitePool, SqlitePoolOptions};

mod accounts;
pub use accounts::{
    AccountBalance, AccountRow, AccountTypeRow, ParentAccountRow, create_account, create_child_account_for_tapplet,
    create_child_viewkey_account, get_account_by_id, get_account_by_name, get_accounts, get_balance, get_child_account,
    get_parent_account_by_name,
};

mod scanned_tip_blocks;
pub use scanned_tip_blocks::{
    delete_scanned_tip_blocks_from_height, get_latest_scanned_tip_block_by_account, get_scanned_tip_blocks_by_account,
    insert_scanned_tip_block, prune_scanned_tip_blocks,
};

mod outputs;
pub use outputs::{
<<<<<<< HEAD
    DbWalletOutput, fetch_unspent_outputs, get_output_info_by_hash, get_output_memos_for_account,
    get_unconfirmed_outputs, insert_output, lock_output, mark_output_confirmed, soft_delete_outputs_from_height,
    unlock_outputs_for_request, update_output_status,
=======
    DbWalletOutput, fetch_outputs_by_lock_request_id, fetch_unspent_outputs,
    get_output_details_for_balance_change_by_id, get_output_info_by_hash, get_unconfirmed_outputs, insert_output,
    lock_output, mark_output_confirmed, soft_delete_outputs_from_height, unlock_outputs_for_request,
    unlock_outputs_for_request as unlock_outputs_for_pending_transaction, update_output_status,
>>>>>>> e375935c
};

mod pending_transactions;
pub use pending_transactions::{
    PendingTransaction, cancel_pending_transactions_by_ids, check_if_transaction_is_expired_by_idempotency_key,
    check_if_transaction_was_already_completed_by_idempotency_key, create_pending_transaction,
    find_expired_pending_transactions, find_pending_transaction_by_idempotency_key,
    find_pending_transaction_locked_funds_by_idempotency_key, update_pending_transaction_status,
};

mod completed_transactions;
pub use completed_transactions::{
    CompletedTransaction, CompletedTransactionStatus, create_completed_transaction, get_completed_transaction_by_id,
    get_completed_transactions_by_status, get_pending_completed_transactions,
    mark_completed_transaction_as_broadcasted, mark_completed_transaction_as_confirmed,
    mark_completed_transaction_as_mined_unconfirmed, mark_completed_transaction_as_rejected,
    reset_mined_completed_transactions_from_height, revert_completed_transaction_to_completed,
    update_completed_transaction_status,
};

mod events;
pub use events::insert_wallet_event;

mod balance_changes;
pub use balance_changes::{get_all_balance_changes_by_account_id, insert_balance_change};

mod inputs;
pub use inputs::{get_input_details_for_balance_change_by_id, insert_input, soft_delete_inputs_from_height};

mod displayed_transactions;
pub use displayed_transactions::{
    find_pending_outbound_by_output_hash, get_displayed_transaction_by_id, get_displayed_transactions_by_account,
    get_displayed_transactions_by_status, get_displayed_transactions_excluding_reorged,
    get_displayed_transactions_from_height, get_displayed_transactions_needing_confirmation_update,
    get_displayed_transactions_paginated, insert_displayed_transaction, mark_displayed_transaction_rejected,
    mark_displayed_transactions_reorganized, mark_displayed_transactions_reorganized_and_return,
    update_displayed_transaction_confirmations, update_displayed_transaction_mined,
    update_displayed_transaction_status,
};

<<<<<<< HEAD
pub async fn init_db<P: AsRef<Path>>(db_path: P) -> Result<SqlitePool, anyhow::Error> {
    let mut path = db_path.as_ref().to_path_buf();
=======
/// Initializes the SQLite database and runs migrations.
///
/// This function:
/// 1. Resolves the database path (handles relative paths)
/// 2. Creates parent directories if they don't exist
/// 3. Creates the database file if it doesn't exist
/// 4. Creates a connection pool with up to 5 connections
/// 5. Runs all pending migrations from `migrations/` directory
///
/// # Parameters
///
/// * `db_path` - Path to the SQLite database file (relative or absolute)
///
/// # Returns
///
/// Returns a `SqlitePool` ready for use, or an error if:
/// - The path is invalid
/// - Directory creation fails
/// - Database file creation fails
/// - Connection fails
/// - Migrations fail
///
/// # Example
///
/// ```no_run
/// use minotari::db::init_db;
///
/// # async fn example() -> Result<(), anyhow::Error> {
/// // Initialize database in current directory
/// let pool = init_db("wallet.db").await?;
///
/// // Or use absolute path
/// let pool = init_db("/path/to/wallet.db").await?;
/// # Ok(())
/// # }
/// ```
pub async fn init_db(db_path: &str) -> Result<SqlitePool, anyhow::Error> {
    let mut path = std::path::Path::new(db_path).to_path_buf();
>>>>>>> e375935c
    if path.is_relative() {
        path = current_dir()?.to_path_buf().join(path);
    }
    let parent = path
        .parent()
        .ok_or_else(|| anyhow::anyhow!("Invalid database file path"))?;
    std::fs::create_dir_all(parent)?;
    if fs::metadata(&path).is_err() {
        fs::File::create(&path)
            .map_err(|e| sqlx::Error::Io(std::io::Error::other(format!("Failed to create database file: {}", e))))?;
    }
    let db_url = format!("sqlite:///{}", path.display().to_string().replace("\\", "/"));
    let pool = SqlitePoolOptions::new().max_connections(5).connect(&db_url).await?;

    // Run migrations
    sqlx::migrate!("./migrations").run(&pool).await?;
    Ok(pool)
}<|MERGE_RESOLUTION|>--- conflicted
+++ resolved
@@ -1,6 +1,3 @@
-<<<<<<< HEAD
-use std::{env::current_dir, fs, path::Path};
-=======
 //! Database layer for wallet data persistence using SQLite.
 //!
 //! This module provides the complete database interface for the Minotari wallet,
@@ -45,8 +42,7 @@
 //! # }
 //! ```
 
-use std::{env::current_dir, fs};
->>>>>>> e375935c
+use std::{env::current_dir, fs, path::Path};
 
 use sqlx::sqlite::{SqlitePool, SqlitePoolOptions};
 
@@ -65,16 +61,11 @@
 
 mod outputs;
 pub use outputs::{
-<<<<<<< HEAD
-    DbWalletOutput, fetch_unspent_outputs, get_output_info_by_hash, get_output_memos_for_account,
+    DbWalletOutput, fetch_outputs_by_lock_request_id, fetch_unspent_outputs,
+    get_output_details_for_balance_change_by_id, get_output_info_by_hash, get_output_memos_for_account,
     get_unconfirmed_outputs, insert_output, lock_output, mark_output_confirmed, soft_delete_outputs_from_height,
-    unlock_outputs_for_request, update_output_status,
-=======
-    DbWalletOutput, fetch_outputs_by_lock_request_id, fetch_unspent_outputs,
-    get_output_details_for_balance_change_by_id, get_output_info_by_hash, get_unconfirmed_outputs, insert_output,
-    lock_output, mark_output_confirmed, soft_delete_outputs_from_height, unlock_outputs_for_request,
-    unlock_outputs_for_request as unlock_outputs_for_pending_transaction, update_output_status,
->>>>>>> e375935c
+    unlock_outputs_for_request, unlock_outputs_for_request as unlock_outputs_for_pending_transaction,
+    update_output_status,
 };
 
 mod pending_transactions;
@@ -115,10 +106,6 @@
     update_displayed_transaction_status,
 };
 
-<<<<<<< HEAD
-pub async fn init_db<P: AsRef<Path>>(db_path: P) -> Result<SqlitePool, anyhow::Error> {
-    let mut path = db_path.as_ref().to_path_buf();
-=======
 /// Initializes the SQLite database and runs migrations.
 ///
 /// This function:
@@ -155,9 +142,8 @@
 /// # Ok(())
 /// # }
 /// ```
-pub async fn init_db(db_path: &str) -> Result<SqlitePool, anyhow::Error> {
-    let mut path = std::path::Path::new(db_path).to_path_buf();
->>>>>>> e375935c
+pub async fn init_db<P: AsRef<Path>>(db_path: P) -> Result<SqlitePool, anyhow::Error> {
+    let mut path = db_path.as_ref().to_path_buf();
     if path.is_relative() {
         path = current_dir()?.to_path_buf().join(path);
     }
