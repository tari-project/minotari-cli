use chrono::{DateTime, Utc};
use lightweight_wallet_libs::{HttpBlockchainScanner, ScanConfig, scanning::BlockchainScanner};
use sqlx::Acquire;
use std::time::Instant;

use tari_transaction_components::transaction_components::WalletOutput;
use tari_utilities::byte_array::ByteArray;
use thiserror::Error;

use crate::db::AccountTypeRow;
use crate::{
    db,
    models::{self, BalanceChange, WalletEvent},
    reorg,
};

const BIRTHDAY_GENESIS_FROM_UNIX_EPOCH: u64 = 1640995200;
const MAINNET_GENESIS_DATE: u64 = 1746489644; // 6 May 2025

#[derive(Debug, Error)]
pub enum ScanError {
    #[error("Fatal error: {0}")]
    Fatal(#[from] anyhow::Error),
    #[error("Fatal error: {0}")]
    FatalSqlx(#[from] sqlx::Error),
    #[error("Intermittent error: {0}")]
    Intermittent(String),
}

pub async fn scan(
    password: &str,
    base_url: &str,
    database_file: &str,
    account_name: Option<&str>,
    max_blocks: u64,
    batch_size: u64,
) -> Result<Vec<WalletEvent>, ScanError> {
    let pool = db::init_db(database_file).await.map_err(ScanError::Fatal)?;
    let mut conn = pool.acquire().await?;
    let mut result = vec![];
<<<<<<< HEAD
    for account in db::get_accounts(&mut conn, account_name, true)
=======
    for account in db::get_accounts(&mut conn, account_name)
>>>>>>> 659d2af6
        .await
        .map_err(ScanError::FatalSqlx)?
    {
        let account_type_row = if account.is_parent() {
            let a = account.try_into_parent().map_err(ScanError::Fatal)?;
            AccountTypeRow::from_parent(a)
        } else {
            if account.parent_account_id.is_none() {
                return Err(ScanError::Fatal(anyhow::anyhow!(
                    "Child account found but parent_account_id is None"
                )));
            }
            let parent_account_id = account.parent_account_id.unwrap();
            let a = db::get_account_by_id(&mut conn, parent_account_id)
                .await
                .map_err(ScanError::FatalSqlx)?
                .ok_or_else(|| ScanError::Fatal(anyhow::anyhow!("Parent account not found")))?
                .try_into_parent()?;
            let child = account.try_into_child(a)?;

<<<<<<< HEAD
            AccountTypeRow::from_child(child)
        };

        let key_manager = account_type_row
            .get_key_manager(password)
            .await
            .map_err(ScanError::Fatal)?;
        let mut scanner = HttpBlockchainScanner::new(base_url.to_string(), key_manager.clone())
            .await
            .map_err(|e| ScanError::Intermittent(e.to_string()))?;

        let last_blocks = db::get_scanned_tip_blocks_by_account(&mut conn, account_type_row.account_id())
            .await
            .map_err(ScanError::FatalSqlx)?;

        let mut start_height = 0;
        if last_blocks.is_empty() {
            println!(
                "No previously scanned blocks found for account {}, starting from genesis.",
                account_type_row.friendly_name()
            );
        } else {
            println!(
                "Found {} previously scanned blocks for account {}",
                last_blocks.len(),
                account_type_row.friendly_name()
            );
            let reorged_blocks = check_for_reorgs(&mut scanner, &mut conn, &last_blocks)
                .await
                .map_err(ScanError::Fatal)?;
            if reorged_blocks.len() == last_blocks.len() {
                println!("All previously scanned blocks have been reorged, starting from genesis.");
=======
        let key_manager = account.get_key_manager(password).await.map_err(ScanError::Fatal)?;
        let mut scanner = HttpBlockchainScanner::new(base_url.to_string(), key_manager.clone(), 8)
            .await
            .map_err(|e| ScanError::Intermittent(e.to_string()))?;

        let mut start_height = reorg::handle_reorgs(&mut scanner, &mut conn, account.id)
            .await
            .map_err(ScanError::Fatal)?;
>>>>>>> 659d2af6

        if start_height == 0 {
            let birthday_day = (account_type_row.birthday() as u64) * 24 * 60 * 60 + BIRTHDAY_GENESIS_FROM_UNIX_EPOCH;
            println!(
                "Calculating birthday day from birthday {} to be {} (unix epoch)",
                account_type_row.birthday(),
                birthday_day
            );
            let estimate_birthday_block = (birthday_day.saturating_sub(MAINNET_GENESIS_DATE)) / 120; // 2 minute blocks
            println!(
                "Estimating birthday block height from birthday {} to be {}",
                account_type_row.birthday(),
                estimate_birthday_block
            );
            start_height = estimate_birthday_block;
        }

        let mut total_scanned = 0;
        let total_timer = Instant::now();
        let scan_config = ScanConfig::default()
            .with_start_height(start_height)
            .with_batch_size(batch_size);
        println!("starting scan from height {}", start_height);
        let mut scan_update_height = start_height + 1000;
        loop {
            if total_scanned >= max_blocks {
                println!("Reached maximum number of blocks to scan: {}", max_blocks);
                break;
            }
            let (scanned_blocks, more_blocks) = scanner
                .scan_blocks(&scan_config)
                .await
                .map_err(|e| ScanError::Intermittent(e.to_string()))?;

            total_scanned += scanned_blocks.len() as u64;
            if scanned_blocks.is_empty() || !more_blocks {
                println!("No more blocks to scan.");
                break;
            }
            for scanned_block in &scanned_blocks {
                if scanned_block.height >= scan_update_height {
                    println!("Scanned {} blocks so far...", total_scanned);
                    println!("Total scan time so far: {:?}", total_timer.elapsed());
                    scan_update_height += 1000;
                }
                // Start a transaction for all DB operations related to this scanned block so
                // that either all inserts/updates succeed or none are applied.
                let mut tx = conn.begin().await.map_err(ScanError::FatalSqlx)?;
                // Deleted inputs
                for input in &scanned_block.inputs {
                    if let Some((output_id, value)) = db::get_output_info_by_hash(&mut tx, input.as_slice())
                        .await
                        .map_err(ScanError::FatalSqlx)?
                    {
                        let (input_id, inserted_new_input) = db::insert_input(
                            &mut tx,
                            account_type_row.account_id(),
                            output_id,
                            scanned_block.height,
                            scanned_block.block_hash.as_slice(),
                            scanned_block.mined_timestamp,
                        )
                        .await
                        .map_err(ScanError::FatalSqlx)?;

                        if inserted_new_input {
                            let balance_change = BalanceChange {
                                account_id: account_type_row.account_id(),
                                caused_by_output_id: None,
                                caused_by_input_id: Some(input_id),
                                description: "Output spent as input".to_string(),
                                balance_credit: 0,
                                balance_debit: value,
                                effective_date: DateTime::<Utc>::from_timestamp(
                                    scanned_block.mined_timestamp as i64,
                                    0,
                                )
                                .unwrap()
                                .naive_utc(),
                                effective_height: scanned_block.height,
                                claimed_recipient_address: None,
                                claimed_sender_address: None,
                                memo_hex: None,
                                memo_parsed: None,
                                claimed_fee: None,
                                claimed_amount: None,
                            };
                            db::insert_balance_change(&mut tx, &balance_change)
                                .await
                                .map_err(ScanError::FatalSqlx)?;

                            db::update_output_status(&mut tx, output_id, models::OutputStatus::Spent)
                                .await
                                .map_err(ScanError::FatalSqlx)?;
                        }
                    }
                }

                for (hash, output) in &scanned_block.wallet_outputs {
                    // Extract memo information
                    let payment_info = output.payment_id();
                    let memo_bytes = payment_info.get_payment_id();
                    let memo_parsed = if memo_bytes.is_empty() {
                        None
                    } else {
                        Some(String::from_utf8_lossy(&memo_bytes).to_string())
                    };
                    let memo_hex = if memo_bytes.is_empty() {
                        None
                    } else {
                        Some(hex::encode(&memo_bytes))
                    };

                    let event = models::WalletEvent {
                        id: 0,
                        account_id: account_type_row.account_id(),
                        event_type: models::WalletEventType::OutputDetected {
                            hash: *hash,
                            block_height: scanned_block.height,
                            block_hash: scanned_block.block_hash.to_vec(),
                            memo_parsed: memo_parsed.clone(),
                            memo_hex: memo_hex.clone(),
                        },
                        description: format!(
                            "Detected output with amount {} at height {}",
                            output.value(),
                            scanned_block.height
                        ),
                    };
                    result.push(event.clone());
                    let (output_id, inserted_new_output) = db::insert_output(
                        &mut tx,
                        account_type_row.account_id(),
                        hash.to_vec().clone(),
                        output,
                        scanned_block.height,
                        scanned_block.block_hash.as_slice(),
                        scanned_block.mined_timestamp,
                        memo_parsed.clone(),
                        memo_hex.clone(),
                    )
                    .await
                    .map_err(ScanError::FatalSqlx)?;

                    if inserted_new_output {
                        db::insert_wallet_event(&mut tx, account_type_row.account_id(), &event)
                            .await
                            .map_err(ScanError::Fatal)?;

                        // parse balance changes.
                        let balance_changes = parse_balance_changes(
                            account_type_row.account_id(),
                            output_id,
                            scanned_block.mined_timestamp,
                            scanned_block.height,
                            output,
                        );
                        for change in balance_changes {
                            db::insert_balance_change(&mut tx, &change)
                                .await
                                .map_err(ScanError::FatalSqlx)?;
                        }
                    }
                }
                db::insert_scanned_tip_block(
                    &mut tx,
                    account_type_row.account_id(),
                    scanned_block.height as i64,
                    scanned_block.block_hash.as_slice(),
                )
                .await
                .map_err(ScanError::FatalSqlx)?;

                // Check for outputs that should be confirmed (6 block confirmations)
                let unconfirmed_outputs = db::get_unconfirmed_outputs(
                    &mut tx,
                    account_type_row.account_id(),
                    scanned_block.height,
                    6, // 6 block confirmations required
                )
                .await
                .map_err(ScanError::FatalSqlx)?;

                for (output_hash, original_height, memo_parsed, memo_hex) in unconfirmed_outputs {
                    let confirmation_event = models::WalletEvent {
                        id: 0,
                        account_id: account_type_row.account_id(),
                        event_type: models::WalletEventType::OutputConfirmed {
                            hash: output_hash.clone(),
                            block_height: original_height,
                            confirmation_height: scanned_block.height,
                            memo_parsed,
                            memo_hex,
                        },
                        description: format!(
                            "Output confirmed at height {} (originally at height {})",
                            scanned_block.height, original_height
                        ),
                    };

                    result.push(confirmation_event.clone());
                    db::insert_wallet_event(&mut tx, account_type_row.account_id(), &confirmation_event)
                        .await
                        .map_err(ScanError::Fatal)?;

                    // Mark the output as confirmed in the database
                    db::mark_output_confirmed(
                        &mut tx,
                        &output_hash,
                        scanned_block.height,
                        scanned_block.block_hash.as_slice(),
                    )
                    .await
                    .map_err(ScanError::FatalSqlx)?;

                    // println!(
                    //     "Output {:?} confirmed at height {} (originally at height {})",
                    //     hex::encode(&output_hash),
                    //     scanned_block.height,
                    //     original_height
                    // );
                }

                // Commit transaction for this block's DB changes. If commit fails, return error and
                // rollback will be implicit when tx is dropped.
                tx.commit().await.map_err(ScanError::FatalSqlx)?;
            }

            // println!("Batch took {:?}.", timer.elapsed());
<<<<<<< HEAD
            // println!("deleting old scanned tip blocks...");
            delete_old_scanned_tip_blocks(&mut conn, account_type_row.account_id(), 50)
                .await
                .map_err(ScanError::FatalSqlx)?;
=======
            // println!("pruning old scanned tip blocks...");
            db::prune_scanned_tip_blocks(
                &mut conn,
                account.id,
                scanned_blocks.last().map(|b| b.height).unwrap_or(0),
            )
            .await
            .map_err(ScanError::Fatal)?;
>>>>>>> 659d2af6

            // println!("Cleanup took {:?}.", timer.elapsed());
        }

        println!("Scan complete. in {:?}", total_timer.elapsed());
        println!(
            "Took on average {:?}ms per block.",
            total_timer.elapsed().as_millis() / total_scanned as u128
        );
    }
    Ok(result)
}

fn parse_balance_changes(
    account_id: i64,
    output_id: i64,
    chain_timestamp: u64,
    chain_height: u64,
    output: &WalletOutput,
) -> Vec<models::BalanceChange> {
    // Coinbases.
    if output.features().is_coinbase() {
        let effective_date = DateTime::<Utc>::from_timestamp(chain_timestamp as i64, 0)
            .unwrap()
            .naive_utc();
        let balance_change = models::BalanceChange {
            account_id,
            caused_by_output_id: Some(output_id),
            caused_by_input_id: None,
            description: "Coinbase output found in blockchain scan".to_string(),
            balance_credit: output.value().as_u64(),
            balance_debit: 0,
            effective_date,
            effective_height: chain_height,
            claimed_recipient_address: None,
            memo_hex: None,
            memo_parsed: None,
            claimed_sender_address: None,
            claimed_fee: None,
            claimed_amount: None,
        };
        return vec![balance_change];
    }

    let mut changes = vec![];
    let effective_date = DateTime::<Utc>::from_timestamp(chain_timestamp as i64, 0)
        .unwrap()
        .naive_utc();
    let payment_info = output.payment_id();
    let memo_bytes = payment_info.get_payment_id();
    let memo = String::from_utf8_lossy(&memo_bytes);
    let memo_hex = hex::encode(payment_info.get_payment_id());
    let claimed_recipient_address = payment_info.get_recipient_address().map(|s| s.to_base58());
    let claimed_sender_address = payment_info.get_sender_address().map(|s| s.to_base58());
    let claimed_fee = payment_info.get_fee().map(|v| v.0);
    let claimed_amount = payment_info.get_amount().map(|v| v.0);

    let balance_change = models::BalanceChange {
        account_id,
        caused_by_output_id: Some(output_id),
        caused_by_input_id: None,
        description: "Output found in blockchain scan".to_string(),
        balance_credit: output.value().as_u64(),
        balance_debit: 0,
        effective_date,
        effective_height: chain_height,
        claimed_recipient_address,
        claimed_sender_address,
        memo_parsed: Some(memo.to_string()),
        memo_hex: Some(memo_hex),
        claimed_fee,
        claimed_amount,
    };
    changes.push(balance_change);
    changes
}<|MERGE_RESOLUTION|>--- conflicted
+++ resolved
@@ -38,11 +38,7 @@
     let pool = db::init_db(database_file).await.map_err(ScanError::Fatal)?;
     let mut conn = pool.acquire().await?;
     let mut result = vec![];
-<<<<<<< HEAD
-    for account in db::get_accounts(&mut conn, account_name, true)
-=======
-    for account in db::get_accounts(&mut conn, account_name)
->>>>>>> 659d2af6
+    for account in db::db::get_accounts(&mut conn, account_name, true)
         .await
         .map_err(ScanError::FatalSqlx)?
     {
@@ -63,7 +59,6 @@
                 .try_into_parent()?;
             let child = account.try_into_child(a)?;
 
-<<<<<<< HEAD
             AccountTypeRow::from_child(child)
         };
 
@@ -71,33 +66,6 @@
             .get_key_manager(password)
             .await
             .map_err(ScanError::Fatal)?;
-        let mut scanner = HttpBlockchainScanner::new(base_url.to_string(), key_manager.clone())
-            .await
-            .map_err(|e| ScanError::Intermittent(e.to_string()))?;
-
-        let last_blocks = db::get_scanned_tip_blocks_by_account(&mut conn, account_type_row.account_id())
-            .await
-            .map_err(ScanError::FatalSqlx)?;
-
-        let mut start_height = 0;
-        if last_blocks.is_empty() {
-            println!(
-                "No previously scanned blocks found for account {}, starting from genesis.",
-                account_type_row.friendly_name()
-            );
-        } else {
-            println!(
-                "Found {} previously scanned blocks for account {}",
-                last_blocks.len(),
-                account_type_row.friendly_name()
-            );
-            let reorged_blocks = check_for_reorgs(&mut scanner, &mut conn, &last_blocks)
-                .await
-                .map_err(ScanError::Fatal)?;
-            if reorged_blocks.len() == last_blocks.len() {
-                println!("All previously scanned blocks have been reorged, starting from genesis.");
-=======
-        let key_manager = account.get_key_manager(password).await.map_err(ScanError::Fatal)?;
         let mut scanner = HttpBlockchainScanner::new(base_url.to_string(), key_manager.clone(), 8)
             .await
             .map_err(|e| ScanError::Intermittent(e.to_string()))?;
@@ -105,7 +73,6 @@
         let mut start_height = reorg::handle_reorgs(&mut scanner, &mut conn, account.id)
             .await
             .map_err(ScanError::Fatal)?;
->>>>>>> 659d2af6
 
         if start_height == 0 {
             let birthday_day = (account_type_row.birthday() as u64) * 24 * 60 * 60 + BIRTHDAY_GENESIS_FROM_UNIX_EPOCH;
@@ -335,12 +302,6 @@
             }
 
             // println!("Batch took {:?}.", timer.elapsed());
-<<<<<<< HEAD
-            // println!("deleting old scanned tip blocks...");
-            delete_old_scanned_tip_blocks(&mut conn, account_type_row.account_id(), 50)
-                .await
-                .map_err(ScanError::FatalSqlx)?;
-=======
             // println!("pruning old scanned tip blocks...");
             db::prune_scanned_tip_blocks(
                 &mut conn,
@@ -349,7 +310,6 @@
             )
             .await
             .map_err(ScanError::Fatal)?;
->>>>>>> 659d2af6
 
             // println!("Cleanup took {:?}.", timer.elapsed());
         }
