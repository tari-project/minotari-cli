--- conflicted
+++ resolved
@@ -9,11 +9,7 @@
 pub use crate::api::ApiDoc;
 pub use crate::db::{get_accounts, get_balance, init_db};
 pub use crate::models::WalletEvent;
-<<<<<<< HEAD
 pub use crate::scan::ScanError;
 pub mod cli;
 pub mod daemon;
-pub mod tapplets;
-=======
-pub use crate::scan::ScanError;
->>>>>>> 5d763607
+pub mod tapplets;