--- conflicted
+++ resolved
@@ -175,7 +175,6 @@
 }
 
 impl InputSelector {
-<<<<<<< HEAD
     /// Creates a new `InputSelector` for the specified account.
     ///
     /// Initializes the selector with the latest transaction weight rules
@@ -190,10 +189,7 @@
     /// ```rust,ignore
     /// let selector = InputSelector::new(account_id);
     /// ```
-    pub fn new(account_id: i64) -> Self {
-=======
     pub fn new(account_id: i64, confirmation_window: u64) -> Self {
->>>>>>> 66b6c2b2
         Self {
             account_id,
             confirmation_window,
