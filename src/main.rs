//! Minotari Wallet CLI Application
//!
//! A command-line interface for managing Tari wallets with support for view-key
//! based operations, blockchain scanning, and transaction creation.
//!
//! # Overview
//!
//! This application provides a lightweight wallet implementation for the Tari
//! cryptocurrency network. It supports:
//!
//! - **Wallet Creation**: Generate new wallets with optional password encryption
//! - **View Key Import**: Import existing wallets using view and spend keys
//! - **Blockchain Scanning**: Detect incoming transactions and track wallet balance
//! - **Transaction Creation**: Build unsigned one-sided transactions
//! - **Fund Locking**: Reserve UTXOs for pending transactions
//! - **Daemon Mode**: Continuous blockchain monitoring with REST API
//!
//! # Security Model
//!
//! The wallet uses view-key based scanning, which allows detecting incoming
//! transactions without exposing spending capability. Sensitive data (view keys,
//! seed words) can be encrypted using XChaCha20-Poly1305 with a user-provided
//! password.
//!
//! # Usage Examples
//!
//! Create a new encrypted wallet:
//! ```bash
//! tari create-address --password "my_secure_password" --output-file wallet.json
//! ```
//!
//! Scan the blockchain for transactions:
//! ```bash
//! tari scan --password "my_password" --database-file wallet.db
//! ```
//!
//! Run the wallet daemon with API server:
//! ```bash
//! tari daemon --password "my_password" --api-port 9000
//! ```
//!
//! # Data Storage
//!
//! - Wallet credentials are stored in JSON files (optionally encrypted)
//! - Transaction and balance data is stored in a SQLite database
//! - Default data directory is `./data/`

use std::{
    env,
    fs::{self, create_dir_all},
    path::Path,
};

use anyhow::anyhow;
use chacha20poly1305::{
    AeadCore, Key, KeyInit, XChaCha20Poly1305,
    aead::{Aead, OsRng},
};
use clap::{Parser, Subcommand};
use minotari::util::{encrypt_with_password, hash_view_key};
use minotari::{
    api::accounts::LockFundsRequest,
    daemon,
    db::{self, get_accounts, get_balance, init_db},
    models::WalletEvent,
    scan::{self, rollback_from_height, scan::ScanError},
    transactions::{
        fund_locker::FundLocker,
        one_sided_transaction::{OneSidedTransaction, Recipient},
    },
    utils,
};
use num_format::{Locale, ToFormattedString};
use std::str::FromStr;
use tari_common::configuration::Network;
use tari_common_types::{
    seeds::{
        cipher_seed::CipherSeed,
        mnemonic::{Mnemonic, MnemonicLanguage},
    },
    tari_address::{TariAddress, TariAddressFeatures},
};
use tari_crypto::compressed_key::CompressedKey;
use tari_transaction_components::key_manager::KeyManager;
use tari_transaction_components::key_manager::TransactionKeyManagerInterface;
use tari_transaction_components::key_manager::wallet_types::SeedWordsWallet;
use tari_transaction_components::key_manager::wallet_types::WalletType;
use tari_transaction_components::tari_amount::MicroMinotari;
use tari_utilities::byte_array::ByteArray;

<<<<<<< HEAD
use minotari::cli::{Cli, Commands};

use minotari::tapplets::tapplet_command_handler;
=======
/// Command-line interface definition for the Tari wallet.
///
/// This struct is the root of the CLI argument parser, containing all available
/// subcommands for wallet operations. It uses the `clap` crate for argument parsing.
///
/// # Subcommands
///
/// - [`Commands::CreateAddress`] - Generate a new wallet address
/// - [`Commands::ImportViewKey`] - Import an existing wallet by view key
/// - [`Commands::Scan`] - Scan blockchain for transactions
/// - [`Commands::ReScan`] - Re-scan from a specific block height
/// - [`Commands::Daemon`] - Run continuous scanning daemon
/// - [`Commands::Balance`] - Display wallet balance
/// - [`Commands::CreateUnsignedTransaction`] - Build an unsigned transaction
/// - [`Commands::LockFunds`] - Lock UTXOs for a pending transaction
#[derive(Parser)]
#[command(name = "tari")]
#[command(about = "Tari wallet CLI", long_about = None)]
struct Cli {
    /// The subcommand to execute
    #[command(subcommand)]
    command: Commands,
}

/// Available CLI subcommands for wallet operations.
///
/// Each variant represents a distinct operation that can be performed on the wallet.
/// Commands are organized by their primary function: wallet management, blockchain
/// scanning, balance queries, and transaction operations.
///
/// # Wallet Management Commands
///
/// - [`Commands::CreateAddress`] - Generate a brand new wallet
/// - [`Commands::ImportViewKey`] - Import an existing wallet using keys
///
/// # Scanning Commands
///
/// - [`Commands::Scan`] - One-time blockchain scan
/// - [`Commands::ReScan`] - Re-scan from a specific height (useful for recovery)
/// - [`Commands::Daemon`] - Continuous scanning with REST API
///
/// # Query Commands
///
/// - [`Commands::Balance`] - View current wallet balance
///
/// # Transaction Commands
///
/// - [`Commands::CreateUnsignedTransaction`] - Create a transaction for offline signing
/// - [`Commands::LockFunds`] - Reserve UTXOs for pending operations
#[derive(Subcommand)]
enum Commands {
    /// Create a new wallet address with optional encryption.
    ///
    /// Generates a new wallet with:
    /// - Random cipher seed
    /// - Mnemonic seed words (English)
    /// - View key (private) and spend key (public)
    /// - Tari address for receiving funds
    ///
    /// The output file can be encrypted with a password using XChaCha20-Poly1305.
    /// If no password is provided, keys are stored in plaintext (not recommended
    /// for production use).
    ///
    /// # Output Format
    ///
    /// The generated JSON file contains:
    /// - `address`: Base58-encoded Tari address
    /// - `view_key` / `encrypted_view_key`: Private view key
    /// - `spend_key` / `encrypted_spend_key`: Public spend key
    /// - `seed_words` / `encrypted_seed_words`: Mnemonic recovery phrase
    /// - `birthday`: Block height when wallet was created
    /// - `nonce`: (encrypted only) Encryption nonce
    CreateAddress {
        /// Password to encrypt the wallet file (optional but recommended).
        /// If provided, will be padded or truncated to 32 bytes.
        #[arg(short, long, help = "Password to encrypt the wallet file")]
        password: Option<String>,
        /// Path to write the wallet credentials JSON file.
        #[arg(short, long, help = "Path to the output file", default_value = "data/output.json")]
        output_file: String,
    },
    /// Scan the blockchain for incoming transactions.
    ///
    /// Performs a partial scan of the blockchain starting from the last scanned
    /// height, looking for outputs that belong to the wallet. Detected outputs
    /// are recorded in the database and can be viewed with the `balance` command.
    ///
    /// # Scanning Process
    ///
    /// 1. Fetches blocks from the Tari HTTP API
    /// 2. Decrypts output commitments using the view key
    /// 3. Records detected outputs in the SQLite database
    /// 4. Updates the scanned tip height
    ///
    /// # Performance Tuning
    ///
    /// - `max_blocks_to_scan`: Limits scan duration (default: 50)
    /// - `batch_size`: Number of blocks per API request (default: 100)
    Scan {
        /// Password to decrypt the wallet view key from the database.
        #[arg(short, long, help = "Password to decrypt the wallet file")]
        password: String,
        /// Base URL of the Tari HTTP RPC API endpoint.
        #[arg(
            short = 'u',
            long,
            default_value = "https://rpc.tari.com",
            help = "The base URL of the Tari HTTP API"
        )]
        base_url: String,
        /// Path to the SQLite database file storing wallet state.
        #[arg(short, long, help = "Path to the database file", default_value = "data/wallet.db")]
        database_file: String,
        /// Specific account to scan. If omitted, all accounts are scanned.
        #[arg(
            short,
            long,
            help = "Optional account name to scan. If not provided, all accounts will be used"
        )]
        account_name: Option<String>,
        /// Maximum number of blocks to scan in this invocation.
        #[arg(short = 'n', long, help = "Maximum number of blocks to scan", default_value_t = 50)]
        max_blocks_to_scan: u64,
        /// Number of blocks to fetch per API request for efficiency.
        #[arg(long, help = "Batch size for scanning", default_value_t = 25)]
        batch_size: u64,
    },
    /// Re-scan the blockchain from a specific height.
    ///
    /// Rolls back the wallet state to a specified block height and re-scans
    /// from that point. This is useful for:
    ///
    /// - Recovering from database corruption
    /// - Handling blockchain reorganizations
    /// - Debugging missing transactions
    ///
    /// # Warning
    ///
    /// This operation modifies the database by removing outputs detected
    /// after the specified height. Make a backup before re-scanning.
    ReScan {
        /// Password to decrypt the wallet view key.
        #[arg(short, long, help = "Password to decrypt the wallet file")]
        password: String,
        /// Base URL of the Tari HTTP RPC API endpoint.
        #[arg(
            short = 'u',
            long,
            default_value = "https://rpc.tari.com",
            help = "The base URL of the Tari HTTP API"
        )]
        base_url: String,
        /// Path to the SQLite database file.
        #[arg(short, long, help = "Path to the database file", default_value = "data/wallet.db")]
        database_file: String,
        /// Name of the account to re-scan (required).
        #[arg(short, long, help = "Account name to re-scan")]
        account_name: String,
        /// Block height to roll back to before re-scanning.
        #[arg(short = 'r', long, help = "Re-scan from height")]
        rescan_from_height: u64,
        /// Number of blocks to fetch per API request.
        #[arg(long, help = "Batch size for scanning", default_value_t = 25)]
        batch_size: u64,
    },
    /// Run the wallet daemon for continuous blockchain monitoring.
    ///
    /// Starts a long-running process that:
    /// - Continuously scans the blockchain at regular intervals
    /// - Exposes a REST API for wallet operations
    /// - Automatically unlocks expired UTXO locks
    /// - Handles graceful shutdown on Ctrl+C
    ///
    /// # API Endpoints
    ///
    /// The daemon exposes endpoints for:
    /// - Balance queries: `GET /accounts/{name}/balance`
    /// - Fund locking: `POST /accounts/{name}/lock_funds`
    /// - Transaction creation: `POST /accounts/{name}/create_unsigned_transaction`
    ///
    /// API documentation is available at `/swagger-ui/` when the daemon is running.
    ///
    /// # Shutdown
    ///
    /// Press Ctrl+C to initiate graceful shutdown. The daemon will:
    /// 1. Stop accepting new API requests
    /// 2. Complete the current scan cycle
    /// 3. Close database connections
    Daemon {
        /// Password to decrypt wallet credentials.
        #[arg(short, long, help = "Password to decrypt the wallet file")]
        password: String,
        /// Base URL of the Tari HTTP RPC API endpoint.
        #[arg(
            short = 'u',
            long,
            default_value = "https://rpc.tari.com",
            help = "The base URL of the Tari HTTP API"
        )]
        base_url: String,
        /// Path to the SQLite database file.
        #[arg(short, long, help = "Path to the database file", default_value = "data/wallet.db")]
        database_file: String,
        /// Number of blocks to fetch per API request.
        #[arg(long, help = "Batch size for scanning", default_value_t = 25)]
        batch_size: u64,
        /// Seconds to wait between scan cycles.
        #[arg(short, long, help = "Interval between scans in seconds", default_value_t = 60)]
        scan_interval_secs: u64,
        /// TCP port for the REST API server.
        #[arg(long, help = "Port for the API server", default_value_t = 9000)]
        api_port: u16,
        /// Tari network to connect to (MainNet, StageNet, NextNet, LocalNet).
        #[arg(long, help = "The Tari network to connect to", default_value_t = Network::MainNet)]
        network: Network,
    },
    /// Display the wallet balance.
    ///
    /// Shows the current balance for one or all accounts in the wallet.
    /// Balance is calculated as the sum of confirmed outputs minus spent inputs.
    ///
    /// # Output Format
    ///
    /// Displays balance in both microTari (base units) and Tari with proper
    /// formatting and thousand separators for readability.
    Balance {
        /// Path to the SQLite database file.
        #[arg(short, long, help = "Path to the database file", default_value = "data/wallet.db")]
        database_file: String,
        /// Specific account to show balance for. If omitted, shows all accounts.
        #[arg(
            short,
            long,
            help = "Optional account name to show balance for. If not provided, all accounts will be used"
        )]
        account_name: Option<String>,
    },
    /// Import a wallet using view and spend keys.
    ///
    /// Creates a new account in the database using existing cryptographic keys.
    /// This is useful for:
    ///
    /// - Restoring a wallet from backed-up keys
    /// - Creating a watch-only wallet (view key only)
    /// - Importing a wallet generated by another application
    ///
    /// # Key Format
    ///
    /// Both keys should be provided as hex-encoded strings:
    /// - `view_private_key`: 64 hex characters (32 bytes)
    /// - `spend_public_key`: 64 hex characters (32 bytes, compressed)
    ///
    /// # Birthday
    ///
    /// The birthday is the block height when the wallet was created. Setting
    /// this correctly avoids scanning unnecessary historical blocks.
    ImportViewKey {
        /// Private view key in hexadecimal format.
        #[arg(short, long, alias = "view_key", help = "The view key in hex format")]
        view_private_key: String,
        /// Public spend key in hexadecimal format (compressed point).
        #[arg(short, long, alias = "spend_key", help = "The spend public key in hex format")]
        spend_public_key: String,
        /// Password to encrypt the stored credentials.
        #[arg(short, long, help = "Password to encrypt the wallet file")]
        password: String,
        /// Path to the SQLite database file.
        #[arg(short, long, help = "Path to the database file", default_value = "data/wallet.db")]
        database_file: String,
        /// Block height when the wallet was created (for scan optimization).
        #[arg(short, long, help = "The wallet birthday (block height)", default_value = "0")]
        birthday: u16,
    },
    /// Create an unsigned one-sided transaction.
    ///
    /// Builds a transaction that can be signed offline. The transaction sends
    /// funds to one or more recipients using one-sided (non-interactive) payments.
    ///
    /// # Recipient Format
    ///
    /// Recipients are specified as `address::amount` or `address::amount::payment_id`:
    /// - `address`: Base58-encoded Tari address
    /// - `amount`: Amount in microTari
    /// - `payment_id`: Optional memo/reference (max 48 characters)
    ///
    /// # UTXO Locking
    ///
    /// Input UTXOs are automatically locked to prevent double-spending. If the
    /// transaction is not broadcast within `seconds_to_lock`, the UTXOs are
    /// automatically released.
    ///
    /// # Example
    ///
    /// ```bash
    /// tari create-unsigned-transaction \
    ///     --account-name main \
    ///     --recipient "f2ABC...123::1000000" \
    ///     --password secret
    /// ```
    CreateUnsignedTransaction {
        /// Name of the account to spend from.
        #[arg(short, long, help = "Name of the account to send from")]
        account_name: String,
        /// Recipients in `address::amount[::payment_id]` format. Repeatable.
        #[arg(
            short,
            long,
            help = "Recipient address, amount and optional payment id (e.g., address::amount or address::amount::payment_id). Can be specified multiple times."
        )]
        recipient: Vec<String>,
        /// Path to write the unsigned transaction JSON.
        #[arg(
            short,
            long,
            help = "Path to the output file for the unsigned transaction",
            default_value = "data/unsigned_transaction.json"
        )]
        output_file: String,
        /// Password to decrypt wallet credentials.
        #[arg(short, long, help = "Password to decrypt the wallet file")]
        password: String,
        /// Path to the SQLite database file.
        #[arg(short, long, help = "Path to the database file", default_value = "data/wallet.db")]
        database_file: String,
        /// Unique key to prevent duplicate transactions.
        #[arg(long, help = "Optional idempotency key")]
        idempotency_key: Option<String>,
        /// Duration in seconds to lock input UTXOs (default: 24 hours).
        #[arg(long, help = "Optional seconds to lock UTXOs", default_value_t = 86400)]
        seconds_to_lock: u64,
        /// The number of blocks to consider an output confirmed in order to be included as spendable
        #[arg(long, help = "Confirmation window", default_value_t = 3)]
        confirmation_window: u64,
        /// Tari network for address validation and consensus rules.
        #[arg(long, help = "The Tari network to connect to", default_value_t = Network::MainNet)]
        network: Network,
    },
    /// Lock funds (reserve UTXOs) for a pending transaction.
    ///
    /// Reserves a set of UTXOs totaling at least the specified amount plus
    /// estimated fees. Locked UTXOs cannot be used for other transactions
    /// until they are either spent or the lock expires.
    ///
    /// # Use Case
    ///
    /// This is useful when you need to:
    /// - Reserve funds before creating a complex multi-step transaction
    /// - Ensure sufficient funds are available for a future payment
    /// - Coordinate multiple transactions without double-spending
    ///
    /// # Automatic Unlock
    ///
    /// If the locked funds are not spent within `seconds_to_lock_utxos`,
    /// they are automatically unlocked and become available again.
    LockFunds {
        /// Name of the account to lock funds from.
        #[arg(short, long, help = "Name of the account to send from")]
        account_name: String,
        /// Path to write the locked funds details JSON.
        #[arg(
            short,
            long,
            help = "Path to the output file for the unsigned transaction",
            default_value = "data/locked_funds.json"
        )]
        output_file: String,
        /// Path to the SQLite database file.
        #[arg(short, long, help = "Path to the database file", default_value = "data/wallet.db")]
        database_file: String,
        /// Amount to lock in microTari.
        #[arg(short = 'm', long, help = "Amount to lock")]
        amount: MicroMinotari,
        /// Number of output UTXOs to create (for splitting).
        #[arg(short, long, help = "Optional number of outputs", default_value = "1")]
        num_outputs: usize,
        /// Fee rate in microTari per gram of transaction weight.
        #[arg(short, long, help = "Optional fee per gram", default_value = "5")]
        fee_per_gram: MicroMinotari,
        /// Estimated size of outputs for fee calculation.
        #[arg(short, long, help = "Optional estimated output size")]
        estimated_output_size: Option<usize>,
        /// Duration in seconds before locked UTXOs are released (default: 24h).
        #[arg(
            short,
            long,
            help = "Optional seconds to lock (will be unlocked if not spent)",
            default_value = "86400"
        )]
        seconds_to_lock_utxos: Option<u64>,
        /// Unique key to prevent duplicate lock operations.
        #[arg(long, help = "Optional idempotency key")]
        idempotency_key: Option<String>,
        #[arg(long, help = "Confirmation window", default_value_t = 3)]
        confirmation_window: u64,
    },
}
>>>>>>> e375935c

#[tokio::main]
async fn main() -> Result<(), anyhow::Error> {
    let cli = Cli::parse();

    // Initialize tracing with environment variable support
    // Set RUST_LOG=lightweight_wallet_libs=warn,minotari=info to see warnings from the library
    tracing_subscriber::fmt()
        .with_env_filter(
            env::var("RUST_LOG").unwrap_or_else(|_| "lightweight_wallet_libs=info,minotari=info".to_string()),
        )
        .init();

    match cli.command {
        Commands::CreateAddress { password, output_file } => {
            println!("Creating new address...");
            let seeds = CipherSeed::random();
            let birthday = seeds.birthday();
            let seed_words = seeds.to_mnemonic(MnemonicLanguage::English, None)?.join(" ");
            let seed_wallet = SeedWordsWallet::construct_new(seeds).map_err(|_| anyhow::anyhow!("Invalid seeds"))?;
            let wallet = WalletType::SeedWords(seed_wallet);
            let key_manager = KeyManager::new(wallet)?;

            let view_key = key_manager.get_private_view_key();
            let spend_key = key_manager.get_spend_key();

            let public_view_key = CompressedKey::from_secret_key(&view_key);

            let tari_address = TariAddress::new_dual_address(
                public_view_key.clone(),
                spend_key.pub_key.clone(),
                Network::MainNet,
                TariAddressFeatures::create_one_sided_only(),
                None,
            )?;
            println!("New address: {}", tari_address);

            let wallet_data = if let Some(password) = password {
                let password = if password.len() < 32 {
                    format!("{:0<32}", password)
                } else {
                    password[..32].to_string()
                };
                let key_bytes: [u8; 32] = password
                    .as_bytes()
                    .try_into()
                    .map_err(|_| anyhow::anyhow!("Password must be 32 bytes"))?;
                let key = Key::from(key_bytes);
                let cipher = XChaCha20Poly1305::new(&key);

                let nonce = XChaCha20Poly1305::generate_nonce(&mut OsRng);
                let encrypted_view_key = cipher.encrypt(&nonce, view_key.as_bytes())?;
                let encrypted_spend_key = cipher.encrypt(&nonce, spend_key.pub_key.as_bytes())?;

                let encrypted_seed_words = cipher.encrypt(&nonce, seed_words.reveal().as_bytes())?;

                serde_json::json!({
                    "address": tari_address.to_base58(),
                    "encrypted_view_key": hex::encode(encrypted_view_key),
                    "encrypted_spend_key": hex::encode(encrypted_spend_key),
                    "encrypted_seed_words": hex::encode(encrypted_seed_words),
                    "nonce": hex::encode(nonce),
                    "birthday": birthday,
                })
            } else {
                serde_json::json!({
                    "address": tari_address.to_base58(),
                    "view_key": hex::encode(view_key.as_bytes()),
                    "public_view_key": hex::encode(public_view_key.as_bytes()),
                    "spend_key": hex::encode(spend_key.pub_key.as_bytes()),
                    "seed_words": seed_words.reveal().clone(),
                    "birthday": birthday,
                })
            };
            std::fs::create_dir_all(std::path::Path::new(&output_file).parent().unwrap())?;
            std::fs::write(output_file, serde_json::to_string_pretty(&wallet_data)?)?;
            println!("Wallet data written to file.");
            Ok(())
        },
        Commands::ImportViewKey {
            view_private_key,
            spend_public_key,
            password,
            database_file,
            birthday,
        } => {
            println!(
                "Importing wallet with view key: {} and spend key: {}",
                view_private_key, spend_public_key
            );
            init_with_view_key(
                &view_private_key,
                &spend_public_key,
                &password,
                &database_file,
                birthday,
            )
            .await
        },
        Commands::Scan {
            password,
            base_url,
            database_file,
            account_name,
            max_blocks_to_scan,
            batch_size,
        } => {
            if batch_size <= 1 {
                // Batch size 1 doesn't work for some reason. It scans but never
                // progresses
                println!("Batch size must be greater than 1.");
                return Ok(());
            }
            println!("Scanning blockchain...");
            let (events, _more_blocks_to_scan) = scan(
                &password,
                &base_url,
                &database_file,
                account_name.as_deref(),
                max_blocks_to_scan,
                batch_size,
            )
            .await?;
            println!("Scan complete. Events: {}", events.len());
            Ok(())
        },
        Commands::ReScan {
            password,
            base_url,
            database_file,
            account_name,
            rescan_from_height,
            batch_size,
        } => {
            println!(
                "Rolling back to block {} and scanning blockchain...",
                rescan_from_height
            );
            let (events, _more_blocks_to_scan) = rescan(
                &password,
                &base_url,
                &database_file,
                &account_name,
                rescan_from_height,
                batch_size,
            )
            .await?;
            println!("Re-scan complete. Events: {}", events.len());
            Ok(())
        },
        Commands::Daemon {
            password,
            base_url,
            database_file,
            batch_size,
            scan_interval_secs,
            api_port,
            network,
        } => {
            println!("Starting Tari wallet daemon...");
            let max_blocks_to_scan = u64::MAX;
            let daemon = daemon::Daemon::new(
                password,
                base_url,
                database_file,
                max_blocks_to_scan,
                batch_size,
                scan_interval_secs,
                api_port,
                network,
            );
            daemon.run().await?;
            Ok(())
        },
        Commands::Balance {
            database_file,
            account_name,
        } => {
            println!("Fetching balance...");
            let _ = handle_balance(&database_file, account_name.as_deref()).await;
            Ok(())
        },
        Commands::CreateUnsignedTransaction {
            account_name,
            recipient,
            output_file,
            password,
            database_file,
            idempotency_key,
            seconds_to_lock,
            network,
            confirmation_window,
        } => {
            println!("Creating unsigned transaction...");
            handle_create_unsigned_transaction(
                recipient,
                database_file,
                account_name,
                network,
                password,
                idempotency_key,
                seconds_to_lock,
                confirmation_window,
                output_file,
            )
            .await
        },
        Commands::LockFunds {
            account_name,
            output_file,
            database_file,
            amount,
            num_outputs,
            fee_per_gram,
            estimated_output_size,
            seconds_to_lock_utxos,
            idempotency_key,
            confirmation_window,
        } => {
            println!("Locking funds...");
            let request = LockFundsRequest {
                amount,
                num_outputs: Some(num_outputs),
                fee_per_gram: Some(fee_per_gram),
                estimated_output_size,
                seconds_to_lock_utxos,
                idempotency_key,
                confirmation_window: Some(confirmation_window),
            };
            handle_lock_funds(database_file, account_name, output_file, request).await
        },
        Commands::Tapplet { tapplet_subcommand } => {
            tapplet_command_handler(tapplet_subcommand).await?;
            Ok(())
        },
    }
}

async fn handle_balance(database_file: &str, account_name: Option<&str>) -> Result<(), anyhow::Error> {
    let pool = init_db(database_file).await?;
    let mut conn = pool.acquire().await?;
    let accounts = get_accounts(&mut conn, account_name, false).await?;
    for account in accounts {
        let agg_result = get_balance(&mut conn, account.id).await?;
        let tari_balance = agg_result.total / 1_000_000;
        let remainder = agg_result.total % 1_000_000;
        println!(
            "Balance at height {}({}): {} microTari ({}.{} Tari)",
            agg_result.max_height.unwrap_or(0),
            agg_result.max_date.unwrap_or_else(|| "N/A".to_string()),
            agg_result.total.to_formatted_string(&Locale::en),
            tari_balance.to_formatted_string(&Locale::en),
            remainder.to_formatted_string(&Locale::en),
        );
    }
    Ok(())
}

#[allow(clippy::too_many_arguments)]
async fn handle_create_unsigned_transaction(
    recipient: Vec<String>,
    database_file: String,
    account_name: String,
    network: Network,
    password: String,
    idempotency_key: Option<String>,
    seconds_to_lock: u64,
    confirmation_window: u64,
    output_file: String,
) -> Result<(), anyhow::Error> {
    let recipients: Result<Vec<Recipient>, anyhow::Error> = recipient
        .into_iter()
        .map(|r_str| {
            let parts: Vec<&str> = r_str.split("::").collect();
            if parts.len() < 2 || parts.len() > 3 {
                return Err(anyhow!(
                    "Invalid recipient format. Expected 'address::amount' or 'address::amount::payment_id'"
                ));
            }
            let address = TariAddress::from_str(parts[0])?;
            let amount = MicroMinotari::from_str(parts[1])?;
            let payment_id = if parts.len() == 3 {
                Some(parts[2].to_string())
            } else {
                None
            };
            Ok(Recipient {
                address,
                amount,
                payment_id,
            })
        })
        .collect();
    let recipients = recipients?;

    let pool = init_db(&database_file).await?;
    let mut conn = pool.acquire().await?;
    let account = db::get_account_by_name(&mut conn, &account_name)
        .await?
        .ok_or_else(|| anyhow!("Account not found: {}", account_name))?;
    let account = account
        .try_into_parent()
        .map_err(|e| anyhow!("Invalid account type: {}", e))?;

    let amount = recipients.iter().map(|r| r.amount).sum();
    let num_outputs = recipients.len();
    let fee_per_gram = MicroMinotari(5);
    let estimated_output_size = None;

    let lock_amount = FundLocker::new(pool.clone());
    let locked_funds = lock_amount
        .lock(
            account.id,
            amount,
            num_outputs,
            fee_per_gram,
            estimated_output_size,
            idempotency_key,
            seconds_to_lock,
            confirmation_window,
        )
        .await
        .map_err(|e| anyhow!("Failed to lock funds: {}", e))?;

    let one_sided_tx = OneSidedTransaction::new(pool.clone(), network, password.clone());
    let result = one_sided_tx
        .create_unsigned_transaction(&account, locked_funds, recipients, fee_per_gram)
        .await
        .map_err(|e| anyhow!("Failed to create an unsigned transaction: {}", e))?;

    create_dir_all(Path::new(&output_file).parent().unwrap())?;
    fs::write(output_file, serde_json::to_string_pretty(&result)?)?;

    println!("Unsigned transaction written to file.");
    Ok(())
}

#[allow(clippy::too_many_arguments)]
async fn handle_lock_funds(
    database_file: String,
    account_name: String,
    output_file: String,
    request: LockFundsRequest,
) -> Result<(), anyhow::Error> {
    let pool = init_db(&database_file).await?;
    let mut conn = pool.acquire().await?;
    let account = db::get_parent_account_by_name(&mut conn, &account_name)
        .await?
        .ok_or_else(|| anyhow!("Account not found: {}", account_name))?;
    let lock_amount = FundLocker::new(pool.clone());
    let result = lock_amount
        .lock(
            account.id,
            request.amount,
            request.num_outputs.expect("must be present"),
            request.fee_per_gram.expect("must be present"),
            request.estimated_output_size,
            request.idempotency_key,
            request.seconds_to_lock_utxos.expect("must be present"),
            request.confirmation_window.expect("must be present"),
        )
        .await
        .map_err(|e| anyhow!("Failed to lock funds: {}", e))?;

    create_dir_all(Path::new(&output_file).parent().unwrap())?;
    fs::write(output_file, serde_json::to_string_pretty(&result)?)?;

    println!("Locked funds output written to file.");
    Ok(())
}

async fn scan(
    password: &str,
    base_url: &str,
    database_file: &str,
    account_name: Option<&str>,
    max_blocks: u64,
    batch_size: u64,
) -> Result<(Vec<WalletEvent>, bool), ScanError> {
    let mut scanner =
        scan::Scanner::new(password, base_url, database_file, batch_size).mode(scan::ScanMode::Partial { max_blocks });

    if let Some(name) = account_name {
        scanner = scanner.account(name);
    }

    scanner.run().await
}

async fn rescan(
    password: &str,
    base_url: &str,
    database_file: &str,
    account_name: &str,
    rescan_from_height: u64,
    batch_size: u64,
) -> Result<(Vec<WalletEvent>, bool), ScanError> {
    let pool = init_db(database_file).await?;
    let mut conn = pool.acquire().await?;

    let account = db::get_account_by_name(&mut conn, account_name)
        .await?
        .ok_or_else(|| anyhow!("Account not found: {}", account_name))?;
    let _ = rollback_from_height(&mut conn, account.id, rescan_from_height).await?;

    let max_blocks_to_scan = u64::MAX;
    let mut scanner = scan::Scanner::new(password, base_url, database_file, batch_size).mode(scan::ScanMode::Partial {
        max_blocks: max_blocks_to_scan,
    });
    scanner = scanner.account(account_name);
    scanner.run().await
}

async fn init_with_view_key(
    view_private_key: &str,
    spend_public_key: &str,
    password: &str,
    database_file: &str,
    birthday: u16,
) -> Result<(), anyhow::Error> {
<<<<<<< HEAD
    let view_key_bytes = hex::decode(view_private_key)?;
    let spend_key_bytes = hex::decode(spend_public_key)?;

    let (nonce, encrypted_view_key, encrypted_spend_key) =
        encrypt_with_password(password, &view_key_bytes, spend_key_bytes)?;

    // create a hash of the viewkey to determine duplicate wallets
    let view_key_hash = hash_view_key(&view_key_bytes);
    let pool = init_db(database_file).await?;
    let mut conn = pool.acquire().await?;
    db::create_account(
        &mut conn,
        "default",
        &encrypted_view_key,
        &encrypted_spend_key,
        &nonce,
        &view_key_hash,
        birthday as i64,
    )
    .await?;

    Ok(())
=======
    utils::init_with_view_key(
        view_private_key,
        spend_public_key,
        password,
        database_file,
        birthday,
        None,
    )
    .await
>>>>>>> e375935c
}<|MERGE_RESOLUTION|>--- conflicted
+++ resolved
@@ -88,11 +88,6 @@
 use tari_transaction_components::tari_amount::MicroMinotari;
 use tari_utilities::byte_array::ByteArray;
 
-<<<<<<< HEAD
-use minotari::cli::{Cli, Commands};
-
-use minotari::tapplets::tapplet_command_handler;
-=======
 /// Command-line interface definition for the Tari wallet.
 ///
 /// This struct is the root of the CLI argument parser, containing all available
@@ -489,7 +484,6 @@
         confirmation_window: u64,
     },
 }
->>>>>>> e375935c
 
 #[tokio::main]
 async fn main() -> Result<(), anyhow::Error> {
@@ -910,30 +904,6 @@
     database_file: &str,
     birthday: u16,
 ) -> Result<(), anyhow::Error> {
-<<<<<<< HEAD
-    let view_key_bytes = hex::decode(view_private_key)?;
-    let spend_key_bytes = hex::decode(spend_public_key)?;
-
-    let (nonce, encrypted_view_key, encrypted_spend_key) =
-        encrypt_with_password(password, &view_key_bytes, spend_key_bytes)?;
-
-    // create a hash of the viewkey to determine duplicate wallets
-    let view_key_hash = hash_view_key(&view_key_bytes);
-    let pool = init_db(database_file).await?;
-    let mut conn = pool.acquire().await?;
-    db::create_account(
-        &mut conn,
-        "default",
-        &encrypted_view_key,
-        &encrypted_spend_key,
-        &nonce,
-        &view_key_hash,
-        birthday as i64,
-    )
-    .await?;
-
-    Ok(())
-=======
     utils::init_with_view_key(
         view_private_key,
         spend_public_key,
@@ -943,5 +913,4 @@
         None,
     )
     .await
->>>>>>> e375935c
 }