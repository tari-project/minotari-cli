--- conflicted
+++ resolved
@@ -1,6 +1,3 @@
-<<<<<<< HEAD
-use std::f32::consts::E;
-=======
 //! API error types and HTTP response conversion.
 //!
 //! This module defines the error types used throughout the REST API layer.
@@ -37,7 +34,6 @@
 //!         .ok_or_else(|| ApiError::AccountNotFound(name.to_string()))
 //! }
 //! ```
->>>>>>> e375935c
 
 use axum::{
     Json,
