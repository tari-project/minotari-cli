--- conflicted
+++ resolved
@@ -404,14 +404,10 @@
         .await?
         .ok_or_else(|| ApiError::AccountNotFound(name.clone()))?;
 
-<<<<<<< HEAD
     let account = account
         .try_into_parent()
         .map_err(|e| ApiError::InvalidAccountType(e.to_string()))?;
-    let lock_amount = LockAmount::new(app_state.db_pool.clone());
-=======
     let lock_amount = FundLocker::new(app_state.db_pool.clone());
->>>>>>> e375935c
     let response = lock_amount
         .lock(
             account.id,
