//! Account management API endpoint handlers.
//!
//! This module provides HTTP endpoint handlers for account-related operations
//! in the Minotari wallet REST API. It includes functionality for:
//!
//! - Querying account balances
//! - Locking funds for transaction preparation
//! - Creating unsigned transactions for one-sided payments
//!
//! All endpoints follow RESTful conventions and return JSON responses.
//! Error responses use the [`ApiError`] type for consistent error formatting.
//!
//! # Endpoint Overview
//!
//! | Method | Path | Description |
//! |--------|------|-------------|
//! | GET | `/accounts/{name}/balance` | Retrieve account balance |
//! | POST | `/accounts/{name}/lock_funds` | Lock UTXOs for spending |
//! | POST | `/accounts/{name}/create_unsigned_transaction` | Create unsigned transaction |
//!
//! # Example Usage
//!
//! ```bash
//! # Get account balance
//! curl -X GET http://localhost:8080/accounts/default/balance
//!
//! # Lock funds for a transaction
//! curl -X POST http://localhost:8080/accounts/default/lock_funds \
//!   -H "Content-Type: application/json" \
//!   -d '{"amount": 1000000}'
//! ```

use axum::{
    Json,
    extract::{Path, State},
};
use serde_json::{Value as JsonValue, json};
use utoipa::{
    IntoParams,
    openapi::{ObjectBuilder, Schema, Type, schema::SchemaType},
};

use super::error::ApiError;
use crate::{
    api::{
        AppState,
        types::{LockFundsResult, TariAddressBase58},
    },
    db::{AccountBalance, get_account_by_name, get_balance},
    transactions::{
        fund_locker::FundLocker,
        monitor::REQUIRED_CONFIRMATIONS,
        one_sided_transaction::{OneSidedTransaction, Recipient},
    },
};
use tari_transaction_components::tari_amount::MicroMinotari;

/// Returns the default lock duration for UTXOs.
///
/// UTXOs are locked for 24 hours (86,400 seconds) by default to prevent
/// double-spending while a transaction is being prepared and broadcast.
fn default_seconds_to_lock_utxos() -> Option<u64> {
    Some(86400)
}

/// Returns the default number of outputs for a transaction.
///
/// Defaults to 1 output, which is suitable for simple single-recipient
/// transactions.
fn default_num_outputs() -> Option<usize> {
    Some(1)
}

/// Returns the default fee per gram for transactions.
///
/// The default fee is 5 MicroMinotari per gram, which provides a reasonable
/// balance between transaction confirmation speed and cost.
fn default_fee_per_gram() -> Option<MicroMinotari> {
    Some(MicroMinotari(5))
}

<<<<<<< HEAD
/// Path parameters for wallet/account identification.
///
/// Used to extract the account name from URL path segments in account-related
/// endpoints.
///
/// # Example
///
/// For a request to `/accounts/my_wallet/balance`, the `name` field would
/// contain `"my_wallet"`.
=======
fn default_confirmation_window() -> Option<u64> {
    Some(REQUIRED_CONFIRMATIONS)
}

fn confirmation_window_schema() -> Schema {
    ObjectBuilder::new()
        .schema_type(SchemaType::new(Type::Integer))
        .default(Some(json!(REQUIRED_CONFIRMATIONS)))
        .description(Some("Number of confirmations required"))
        .build()
        .into()
}

>>>>>>> 66b6c2b2
#[derive(Debug, serde::Deserialize, IntoParams, utoipa::ToSchema)]
pub struct WalletParams {
    /// The unique name identifying the wallet account.
    name: String,
}

/// Request body for locking funds in preparation for a transaction.
///
/// This request reserves (locks) a specified amount of funds from the account's
/// available UTXOs. Locked funds cannot be used in other transactions until
/// either the lock expires or the transaction is completed/cancelled.
///
/// # JSON Example
///
/// ```json
/// {
///   "amount": 1000000,
///   "num_outputs": 2,
///   "fee_per_gram": 5,
///   "estimated_output_size": 1024,
///   "seconds_to_lock_utxos": 3600,
///   "idempotency_key": "unique-request-id-12345"
/// }
/// ```
///
/// # Minimal Request
///
/// Only `amount` is required; all other fields have sensible defaults:
///
/// ```json
/// {
///   "amount": 1000000
/// }
/// ```
#[derive(Debug, serde::Deserialize, utoipa::ToSchema)]
pub struct LockFundsRequest {
    /// The total amount to lock in MicroMinotari (1 Minotari = 1,000,000 MicroMinotari).
    ///
    /// This should cover the intended transaction amount plus any expected fees.
    #[schema(value_type = u64)]
    pub amount: MicroMinotari,

    /// Number of outputs to create in the transaction.
    ///
    /// Defaults to 1. Increase this when sending to multiple recipients or when
    /// the transaction requires multiple output UTXOs.
    #[serde(default = "default_num_outputs")]
    #[schema(default = "1")]
    pub num_outputs: Option<usize>,

    /// Fee per gram for the transaction in MicroMinotari.
    ///
    /// Defaults to 5 MicroMinotari. Higher fees may result in faster confirmation
    /// during periods of high network congestion.
    #[schema(value_type = u64)]
    #[serde(default = "default_fee_per_gram")]
    #[schema(default = "5")]
    pub fee_per_gram: Option<MicroMinotari>,

    /// Estimated size of each output in bytes.
    ///
    /// Used for fee calculation. If not provided, a default estimate is used
    /// based on standard output sizes.
    pub estimated_output_size: Option<usize>,

    /// Duration in seconds to keep the UTXOs locked.
    ///
    /// Defaults to 86,400 seconds (24 hours). After this period, locked UTXOs
    /// are automatically released if the transaction was not completed.
    #[serde(default = "default_seconds_to_lock_utxos")]
    #[schema(default = "86400")]
    pub seconds_to_lock_utxos: Option<u64>,

    /// Optional idempotency key to prevent duplicate requests.
    ///
    /// If provided, subsequent requests with the same key will return the
    /// cached result from the original request rather than locking additional
    /// funds.
    pub idempotency_key: Option<String>,

    #[serde(default = "default_confirmation_window")]
    #[schema(schema_with = confirmation_window_schema)]
    pub confirmation_window: Option<u64>,
}

/// Represents a single recipient in a transaction request.
///
/// Each recipient specifies a destination address and the amount to send.
/// An optional payment ID can be included for tracking or identification
/// purposes.
///
/// # JSON Example
///
/// ```json
/// {
///   "address": "f4FxMqKAPDMqAjh6hTpC...",
///   "amount": 500000,
///   "payment_id": "invoice-2024-001"
/// }
/// ```
#[derive(Debug, serde::Deserialize, utoipa::ToSchema)]
pub struct RecipientRequest {
    /// The recipient's Tari address in Base58 encoding.
    ///
    /// Must be a valid Tari address for the current network (mainnet, testnet, etc.).
    address: TariAddressBase58,

    /// The amount to send to this recipient in MicroMinotari.
    #[schema(value_type = u64)]
    amount: MicroMinotari,

    /// Optional payment identifier for transaction tracking.
    ///
    /// This can be used to associate the payment with an invoice, order, or
    /// other business reference. The payment ID is included in the transaction
    /// metadata.
    payment_id: Option<String>,
}

/// Request body for creating an unsigned transaction.
///
/// Creates a one-sided transaction that can be signed externally. This is
/// useful for cold wallet setups or multi-signature workflows where the
/// signing key is not available on the server.
///
/// # JSON Example
///
/// ```json
/// {
///   "recipients": [
///     {
///       "address": "f4FxMqKAPDMqAjh6hTpC...",
///       "amount": 500000,
///       "payment_id": "order-123"
///     },
///     {
///       "address": "f5GxNrLBPEMrBki7iTqD...",
///       "amount": 300000
///     }
///   ],
///   "seconds_to_lock_utxos": 7200,
///   "idempotency_key": "tx-request-abc123"
/// }
/// ```
///
/// # Notes
///
/// - The total amount sent equals the sum of all recipient amounts
/// - Transaction fees are calculated automatically based on transaction size
/// - UTXOs are locked during transaction creation to prevent double-spending
#[derive(Debug, serde::Deserialize, utoipa::ToSchema)]
pub struct CreateTransactionRequest {
    /// List of recipients for the transaction.
    ///
    /// At least one recipient must be specified. Each recipient includes an
    /// address and amount, with an optional payment ID.
    recipients: Vec<RecipientRequest>,

<<<<<<< HEAD
    /// Duration in seconds to keep the input UTXOs locked.
    ///
    /// Defaults to 86,400 seconds (24 hours). The lock prevents the same UTXOs
    /// from being used in multiple transactions while the unsigned transaction
    /// is being signed and broadcast.
=======
>>>>>>> 66b6c2b2
    #[serde(default = "default_seconds_to_lock_utxos")]
    #[schema(default = "86400")]
    seconds_to_lock_utxos: Option<u64>,

<<<<<<< HEAD
    /// Optional idempotency key to prevent duplicate transactions.
    ///
    /// If the same key is used in multiple requests, subsequent requests will
    /// return the original transaction rather than creating a new one.
=======
>>>>>>> 66b6c2b2
    idempotency_key: Option<String>,

    #[serde(default = "default_confirmation_window")]
    #[schema(schema_with = confirmation_window_schema)]
    pub confirmation_window: Option<u64>,
}

/// Retrieves the current balance for a specified account.
///
/// Returns the account's available balance, pending incoming transactions,
/// and locked funds. This endpoint is useful for displaying wallet status
/// or checking available funds before initiating a transaction.
///
/// # Path Parameters
///
/// - `name`: The unique account name to query
///
/// # Response
///
/// Returns an [`AccountBalance`] object containing:
/// - Available (spendable) balance
/// - Pending incoming balance
/// - Locked balance (reserved for pending transactions)
///
/// # Errors
///
/// - [`ApiError::AccountNotFound`]: The specified account does not exist
/// - [`ApiError::DbError`]: Database connection or query failure
///
/// # Example Response
///
/// ```json
/// {
///   "available": 10000000,
///   "pending_incoming": 500000,
///   "locked": 200000
/// }
/// ```
#[utoipa::path(
    get,
    path = "/accounts/{name}/balance",
    responses(
        (status = 200, description = "Account balance retrieved successfully", body = AccountBalance),
        (status = 404, description = "Account not found", body = ApiError),
        (status = 500, description = "Internal server error", body = ApiError),
    ),
    params(
        ("name" = String, Path, description = "Name of the account to retrieve balance for"),
    )
)]
pub async fn api_get_balance(
    State(app_state): State<AppState>,
    Path(WalletParams { name }): Path<WalletParams>,
) -> Result<Json<AccountBalance>, ApiError> {
    let mut conn = app_state.db_pool.acquire().await?;
    let account = get_account_by_name(&mut conn, &name)
        .await?
        .ok_or_else(|| ApiError::AccountNotFound(name.clone()))?;

    let balance = get_balance(&mut conn, account.id).await?;

    Ok(Json(balance))
}

/// Locks funds from an account for transaction preparation.
///
/// This endpoint reserves UTXOs totaling at least the requested amount,
/// preventing them from being used in other transactions. This is typically
/// the first step in creating a transaction, ensuring funds are available
/// and reserved before constructing the transaction.
///
/// # Path Parameters
///
/// - `name`: The account name to lock funds from
///
/// # Request Body
///
/// See [`LockFundsRequest`] for the complete request schema.
///
/// # Response
///
/// Returns a [`LockFundsResult`] containing:
/// - The selected UTXOs to use as inputs
/// - Whether a change output is required
/// - Total value of locked UTXOs
/// - Fee estimates with and without change
///
/// # Errors
///
/// - [`ApiError::AccountNotFound`]: The specified account does not exist
/// - [`ApiError::FailedToLockFunds`]: Insufficient funds or UTXO selection failure
/// - [`ApiError::DbError`]: Database connection or query failure
///
/// # Example
///
/// ```bash
/// curl -X POST http://localhost:8080/accounts/default/lock_funds \
///   -H "Content-Type: application/json" \
///   -d '{"amount": 1000000, "num_outputs": 1}'
/// ```
///
/// # Notes
///
/// - Locked UTXOs are automatically released after the configured timeout
/// - Use the `idempotency_key` to safely retry failed requests
/// - The actual locked amount may exceed the requested amount due to UTXO granularity
#[utoipa::path(
    post,
    path = "/accounts/{name}/lock_funds",
    request_body = LockFundsRequest,
    responses(
        (status = 200, description = "Funds locked successfully", body = LockFundsResult),
        (status = 400, description = "Bad request", body = ApiError),
        (status = 404, description = "Account not found", body = ApiError),
        (status = 500, description = "Internal server error", body = ApiError),
    ),
    params(
        ("name" = String, Path, description = "Name of the account to lock funds from"),
    )
)]
pub async fn api_lock_funds(
    State(app_state): State<AppState>,
    Path(WalletParams { name }): Path<WalletParams>,
    Json(body): Json<LockFundsRequest>,
) -> Result<Json<LockFundsResult>, ApiError> {
    let mut conn = app_state.db_pool.acquire().await?;
    let account = get_account_by_name(&mut conn, &name)
        .await?
        .ok_or_else(|| ApiError::AccountNotFound(name.clone()))?;

    let lock_amount = FundLocker::new(app_state.db_pool.clone());
    let response = lock_amount
        .lock(
            account.id,
            body.amount,
            body.num_outputs.expect("must be defaulted"),
            body.fee_per_gram.expect("must be defaulted"),
            body.estimated_output_size,
            body.idempotency_key,
            body.seconds_to_lock_utxos.expect("must be defaulted"),
            body.confirmation_window.expect("must be defaulted"),
        )
        .await
        .map_err(|e| ApiError::FailedToLockFunds(e.to_string()))?;
    Ok(Json(response))
}

/// Creates an unsigned one-sided transaction for external signing.
///
/// This endpoint constructs a complete transaction ready for signing, including
/// input selection, output creation, and fee calculation. The transaction is
/// returned in an unsigned state, allowing it to be signed by an external
/// key management system or hardware wallet.
///
/// # Path Parameters
///
/// - `name`: The account name to send funds from
///
/// # Request Body
///
/// See [`CreateTransactionRequest`] for the complete request schema.
///
/// # Response
///
/// Returns a JSON object containing the unsigned transaction data, including:
/// - Transaction inputs (selected UTXOs)
/// - Transaction outputs (recipient outputs and change)
/// - Fee information
/// - Data required for signing
///
/// # Errors
///
/// - [`ApiError::AccountNotFound`]: The specified account does not exist
/// - [`ApiError::FailedToLockFunds`]: Insufficient funds or UTXO selection failure
/// - [`ApiError::FailedCreateUnsignedTx`]: Transaction construction failure
/// - [`ApiError::DbError`]: Database connection or query failure
///
/// # Example
///
/// ```bash
/// curl -X POST http://localhost:8080/accounts/default/create_unsigned_transaction \
///   -H "Content-Type: application/json" \
///   -d '{
///     "recipients": [
///       {"address": "f4FxMqKAPDMqAjh6hTpC...", "amount": 1000000}
///     ]
///   }'
/// ```
///
/// # Workflow
///
/// 1. Client calls this endpoint to create an unsigned transaction
/// 2. Server locks required UTXOs and constructs the transaction
/// 3. Client signs the transaction externally
/// 4. Client broadcasts the signed transaction to the network
///
/// # Notes
///
/// - This creates a one-sided transaction (no recipient interaction required)
/// - UTXOs are automatically locked for the configured duration
/// - Fee is calculated at 5 MicroMinotari per gram
/// - Change outputs are created automatically when necessary
#[utoipa::path(
    post,
    path = "/accounts/{name}/create_unsigned_transaction",
    request_body = CreateTransactionRequest,
    responses(
        (status = 200, description = "Unsigned transaction created successfully", body = JsonValue),
        (status = 400, description = "Bad request", body = ApiError),
        (status = 404, description = "Account not found", body = ApiError),
        (status = 500, description = "Internal server error", body = ApiError),
    ),
    params(
        ("name" = String, Path, description = "Name of the account to create transaction for"),
    )
)]
pub async fn api_create_unsigned_transaction(
    State(app_state): State<AppState>,
    Path(WalletParams { name }): Path<WalletParams>,
    Json(body): Json<CreateTransactionRequest>,
) -> Result<Json<JsonValue>, ApiError> {
    let recipients: Vec<Recipient> = body
        .recipients
        .into_iter()
        .map(|r| Recipient {
            address: r.address.0,
            amount: r.amount,
            payment_id: r.payment_id,
        })
        .collect();

    let mut conn = app_state.db_pool.acquire().await?;
    let account = get_account_by_name(&mut conn, &name)
        .await?
        .ok_or_else(|| ApiError::AccountNotFound(name.clone()))?;

    let amount = recipients.iter().map(|r| r.amount).sum();
    let num_outputs = recipients.len();
    let fee_per_gram = MicroMinotari(5);
    let estimated_output_size = None;
    let seconds_to_lock_utxos = body.seconds_to_lock_utxos.unwrap_or(86400); // 24 hours

    let lock_amount = FundLocker::new(app_state.db_pool.clone());
    let locked_funds = lock_amount
        .lock(
            account.id,
            amount,
            num_outputs,
            fee_per_gram,
            estimated_output_size,
            body.idempotency_key,
            seconds_to_lock_utxos,
            body.confirmation_window.expect("must be defaulted"),
        )
        .await
        .map_err(|e| ApiError::FailedToLockFunds(e.to_string()))?;

    let one_sided_tx =
        OneSidedTransaction::new(app_state.db_pool.clone(), app_state.network, app_state.password.clone());
    let result = one_sided_tx
        .create_unsigned_transaction(&account, locked_funds, recipients, fee_per_gram)
        .await
        .map_err(|e| ApiError::FailedCreateUnsignedTx(e.to_string()))?;

    Ok(Json(serde_json::to_value(result)?))
}<|MERGE_RESOLUTION|>--- conflicted
+++ resolved
@@ -79,17 +79,6 @@
     Some(MicroMinotari(5))
 }
 
-<<<<<<< HEAD
-/// Path parameters for wallet/account identification.
-///
-/// Used to extract the account name from URL path segments in account-related
-/// endpoints.
-///
-/// # Example
-///
-/// For a request to `/accounts/my_wallet/balance`, the `name` field would
-/// contain `"my_wallet"`.
-=======
 fn default_confirmation_window() -> Option<u64> {
     Some(REQUIRED_CONFIRMATIONS)
 }
@@ -103,7 +92,15 @@
         .into()
 }
 
->>>>>>> 66b6c2b2
+/// Path parameters for wallet/account identification.
+///
+/// Used to extract the account name from URL path segments in account-related
+/// endpoints.
+///
+/// # Example
+///
+/// For a request to `/accounts/my_wallet/balance`, the `name` field would
+/// contain `"my_wallet"`.
 #[derive(Debug, serde::Deserialize, IntoParams, utoipa::ToSchema)]
 pub struct WalletParams {
     /// The unique name identifying the wallet account.
@@ -184,6 +181,7 @@
     /// funds.
     pub idempotency_key: Option<String>,
 
+    /// Number of confirmations required before spending locked UTXOs.
     #[serde(default = "default_confirmation_window")]
     #[schema(schema_with = confirmation_window_schema)]
     pub confirmation_window: Option<u64>,
@@ -262,25 +260,20 @@
     /// address and amount, with an optional payment ID.
     recipients: Vec<RecipientRequest>,
 
-<<<<<<< HEAD
     /// Duration in seconds to keep the input UTXOs locked.
     ///
     /// Defaults to 86,400 seconds (24 hours). The lock prevents the same UTXOs
     /// from being used in multiple transactions while the unsigned transaction
     /// is being signed and broadcast.
-=======
->>>>>>> 66b6c2b2
+
     #[serde(default = "default_seconds_to_lock_utxos")]
     #[schema(default = "86400")]
     seconds_to_lock_utxos: Option<u64>,
 
-<<<<<<< HEAD
     /// Optional idempotency key to prevent duplicate transactions.
     ///
     /// If the same key is used in multiple requests, subsequent requests will
     /// return the original transaction rather than creating a new one.
-=======
->>>>>>> 66b6c2b2
     idempotency_key: Option<String>,
 
     #[serde(default = "default_confirmation_window")]
